--- conflicted
+++ resolved
@@ -1,8 +1,9 @@
+**/.DS_Store
+**/.env
+**/__pycache__/
+
+
 # Ignore all contents of the virtual environment directory
-<<<<<<< HEAD
-venv
-site
-=======
 .venv/*
 
 # Ignore all contents of the directory "work_dir"
@@ -51,5 +52,4 @@
 
 # Explicitly allow the default folder and its contents
 !instruments/default/
-!instruments/default/**
->>>>>>> ff6c196d
+!instruments/default/**