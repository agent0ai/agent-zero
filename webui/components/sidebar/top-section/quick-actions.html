<html>

<head>
  <script type="module">
    import { store as chatsStore } from "/components/sidebar/chats/chats-store.js";
    import { store as projectsStore } from "/components/projects/projects-store.js";
  </script>
</head>

<body>
<<<<<<< HEAD
  <div class="wrapper" x-data="{ dropdownOpen: false }" @click.outside="dropdownOpen = false" @keydown.escape.window="dropdownOpen = false">
    <div id="quick-actions">
      <!-- Dashboard -->
      <button class="config-button" id="dashboard" @click="deselectChat()" title="Dashboard">
        <span class="material-symbols-outlined">home</span>
      </button>
=======
  <div class="config-section" x-data>
    <button class="config-button" id="resetChat" @click="$confirmClick($event, () => $store.chats.resetChat())">Reset Chat</button>
    <button class="config-button" id="newChat" @click="$store.chats.newChat()">New Chat</button>
    <button class="config-button" id="loadChats" @click="$store.chats.loadChats()">Load Chat</button>
    <button class="config-button" id="loadChat" @click="$store.chats.saveChat()">Save Chat</button>
    <button class="config-button" id="restart" @click="$confirmClick($event, () => $store.chats.restart())">Restart</button>
    <button class="config-button" id="settings" @click="settingsModalProxy.openModal()"><span class="material-symbols-outlined">settings</span>Settings</button>
    <button class="config-button" id="memory-dash"
      @click="openModal('settings/memory/memory-dashboard.html');">Memory</button>
    <button class="config-button" id="dashboard" @click="deselectChat()">Dashboard</button>
>>>>>>> 32814273

      <!-- Memory -->
      <button class="config-button" id="memory-dash" @click="openModal('modals/memory/memory-dashboard.html')" title="Memory">
        <span class="material-symbols-outlined">psychology</span>
      </button>

      <!-- Scheduler -->
      <button class="config-button" id="scheduler" @click="openModal('modals/scheduler/scheduler-modal.html')" title="Scheduler">
        <span class="material-symbols-outlined">schedule</span>
      </button>

      <!-- Settings -->
      <button class="config-button" id="settings" @click="openModal('settings/settings.html')" title="Settings">
        <span class="material-symbols-outlined">settings</span>
      </button>

      <!-- Dropdown Toggle -->
      <button class="config-button dropdown-toggle" @click="dropdownOpen = !dropdownOpen" title="More options">
        <span class="material-symbols-outlined" :class="dropdownOpen ? 'rotated' : ''">expand_more</span>
      </button>
    </div>

    <!-- Dropdown Menu -->
    <div class="dropdown-menu quick-actions-dropdown" 
         x-show="dropdownOpen">
      
      <div class="dropdown-header">Navigation</div>
      
      <button class="dropdown-item" @click="deselectChat(); dropdownOpen = false">
        <span class="material-symbols-outlined">home</span>
        <span>Dashboard</span>
      </button>

      <button class="dropdown-item" @click="$store.projects.openProjectsModal(); dropdownOpen = false">
        <span class="material-symbols-outlined">snippet_folder</span>
        <span>Projects</span>
      </button>
      
      <button class="dropdown-item" @click="openModal('modals/memory/memory-dashboard.html'); dropdownOpen = false">
        <span class="material-symbols-outlined">psychology</span>
        <span>Memories</span>
      </button>
      
      <button class="dropdown-item" @click="openModal('modals/scheduler/scheduler-modal.html'); dropdownOpen = false">
        <span class="material-symbols-outlined">schedule</span>
        <span>Scheduler</span>
      </button>
      
      <button class="dropdown-item" @click="openModal('settings/settings.html'); dropdownOpen = false">
        <span class="material-symbols-outlined">settings</span>
        <span>Settings</span>
      </button>
      
      <div class="dropdown-separator"></div>
      <div class="dropdown-header">Chat Actions</div>
      
      <button class="dropdown-item" @click="$store.chats.newChat(); dropdownOpen = false">
        <span class="material-symbols-outlined">add_comment</span>
        <span>New Chat</span>
      </button>
      
      <button class="dropdown-item" @click="$store.chats.loadChats(); dropdownOpen = false">
        <span class="material-symbols-outlined">folder_open</span>
        <span>Load Chat</span>
      </button>
      
      <button class="dropdown-item" @click="$store.chats.saveChat(); dropdownOpen = false">
        <span class="material-symbols-outlined">save</span>
        <span>Save Chat</span>
      </button>

      <button class="dropdown-item" @click="$store.chats.resetChat(); dropdownOpen = false">
        <span class="material-symbols-outlined">delete_sweep</span>
        <span>Clear Chat</span>
      </button>
      
      <div class="dropdown-separator"></div>
      
      <button class="dropdown-item" @click="$store.chats.restart(); dropdownOpen = false">
        <span class="material-symbols-outlined">restart_alt</span>
        <span>Restart A0</span>
      </button>

    </div>
  </div>
</body>

<style>
  /* Wrapper container for icon toolbar */
  .wrapper {
    position: relative;
    border-radius: 0.6rem;
  }

  /* Icon toolbar layout */
  #quick-actions {
    display: flex;
    flex-direction: row;
    flex-wrap: nowrap;
    width: 100%;
    justify-content: space-between;
    padding: 0;
    gap: 0;
  }

  /* Config button - icon only style */
  .config-button {
    background-color: var(--color-panel);
    border: 0.05rem solid var(--color-border);
    border-radius: 6px;
    cursor: pointer;
    display: flex;
    align-items: center;
    justify-content: center;
    opacity: 0.8;
    padding: var(--spacing-xs);
    flex: 1;
    min-width: 0;
    transition: all var(--transition-speed), transform 0.1s ease-in-out;
    .material-symbols-outlined {
      font-size: 18px;
      margin-right: 2px;
    }
  }

  .config-button .material-symbols-outlined {
    font-size: 22px;
    transition: transform 0.2s ease;
  }

  .config-button .material-symbols-outlined.rotated {
    transform: rotate(180deg);
  }

  /* Connected button borders */
  .config-button:not(:last-child) {
    margin-right: -1px;
    border-right: 1px solid var(--color-border);
  }

  .config-button:first-child {
    border-top-right-radius: 0;
    border-bottom-right-radius: 0;
  }

  .config-button:last-child {
    border-top-left-radius: 0;
    border-bottom-left-radius: 0;
  }

  .config-button:not(:first-child):not(:last-child) {
    border-radius: 0;
  }

  .config-button:hover {
    background-color: var(--color-secondary);
    opacity: 1;
    z-index: 1;
    position: relative;
  }

  .config-button:active {
    opacity: 0.5;
    transform: scale(0.95);
  }

<<<<<<< HEAD
  /* Dropdown specific positioning */
  .quick-actions-dropdown {
    position: absolute;
    top: 100%;
    left: 0;
    right: 0;
    margin-top: var(--spacing-xs);
  }

  /* Dropdown item icon sizing */
  .dropdown-item .material-symbols-outlined {
    font-size: 18px;
  }

  /* New Chat Button */
  #newChat {
  display: flex;
  flex-wrap: nowrap;
  background-color: transparent;
  border: none;
  align-items: center;
  opacity: 0.6;
  cursor: pointer;
  -webkit-transition: all 0.1s ease-in-out, left var(--transition-speed) ease-in-out;
  transition: all 0.1s ease-in-out, left var(--transition-speed) ease-in-out;
=======
  .config-button.confirming {
    display: flex;
    align-items: center;
    justify-content: center;
  }

  #settings {
    display: flex;
    align-items: center;
>>>>>>> 32814273
  }
  #newChat:hover { opacity: 0.85; transform: scale(1.04); }
  #newChat:active { opacity: 0.5; transform: scale(0.98); }
  #newChat svg { color: var(--color-text); }

  /* Light mode */
  .light-mode .config-button {
    background-color: var(--color-background);
    color: #333333;
  }

  .light-mode .config-button:hover {
    background-color: #d6dae8;
  }

  .light-mode .config-button:active {
    background-color: #bdc0cb;
  }

  /* Transition helpers */
  .-translate-y-1 { transform: translateY(-0.25rem); }
  .translate-y-0 { transform: translateY(0); }
</style>

</html><|MERGE_RESOLUTION|>--- conflicted
+++ resolved
@@ -8,25 +8,12 @@
 </head>
 
 <body>
-<<<<<<< HEAD
   <div class="wrapper" x-data="{ dropdownOpen: false }" @click.outside="dropdownOpen = false" @keydown.escape.window="dropdownOpen = false">
     <div id="quick-actions">
       <!-- Dashboard -->
       <button class="config-button" id="dashboard" @click="deselectChat()" title="Dashboard">
         <span class="material-symbols-outlined">home</span>
       </button>
-=======
-  <div class="config-section" x-data>
-    <button class="config-button" id="resetChat" @click="$confirmClick($event, () => $store.chats.resetChat())">Reset Chat</button>
-    <button class="config-button" id="newChat" @click="$store.chats.newChat()">New Chat</button>
-    <button class="config-button" id="loadChats" @click="$store.chats.loadChats()">Load Chat</button>
-    <button class="config-button" id="loadChat" @click="$store.chats.saveChat()">Save Chat</button>
-    <button class="config-button" id="restart" @click="$confirmClick($event, () => $store.chats.restart())">Restart</button>
-    <button class="config-button" id="settings" @click="settingsModalProxy.openModal()"><span class="material-symbols-outlined">settings</span>Settings</button>
-    <button class="config-button" id="memory-dash"
-      @click="openModal('settings/memory/memory-dashboard.html');">Memory</button>
-    <button class="config-button" id="dashboard" @click="deselectChat()">Dashboard</button>
->>>>>>> 32814273
 
       <!-- Memory -->
       <button class="config-button" id="memory-dash" @click="openModal('modals/memory/memory-dashboard.html')" title="Memory">
@@ -93,7 +80,7 @@
         <span>Load Chat</span>
       </button>
       
-      <button class="dropdown-item" @click="$store.chats.saveChat(); dropdownOpen = false">
+      <button class="dropdown-item" @click="$store.chats.saveChat(); dropdownOpen = false" :disabled="!$store.chats.selected">
         <span class="material-symbols-outlined">save</span>
         <span>Save Chat</span>
       </button>
@@ -146,10 +133,6 @@
     flex: 1;
     min-width: 0;
     transition: all var(--transition-speed), transform 0.1s ease-in-out;
-    .material-symbols-outlined {
-      font-size: 18px;
-      margin-right: 2px;
-    }
   }
 
   .config-button .material-symbols-outlined {
@@ -193,7 +176,6 @@
     transform: scale(0.95);
   }
 
-<<<<<<< HEAD
   /* Dropdown specific positioning */
   .quick-actions-dropdown {
     position: absolute;
@@ -219,17 +201,6 @@
   cursor: pointer;
   -webkit-transition: all 0.1s ease-in-out, left var(--transition-speed) ease-in-out;
   transition: all 0.1s ease-in-out, left var(--transition-speed) ease-in-out;
-=======
-  .config-button.confirming {
-    display: flex;
-    align-items: center;
-    justify-content: center;
-  }
-
-  #settings {
-    display: flex;
-    align-items: center;
->>>>>>> 32814273
   }
   #newChat:hover { opacity: 0.85; transform: scale(1.04); }
   #newChat:active { opacity: 0.5; transform: scale(0.98); }
