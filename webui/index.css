--- conflicted
+++ resolved
@@ -1493,48 +1493,7 @@
     display: none;
   }
 
-<<<<<<< HEAD
-=======
-  /* New styles for mobile messages */
-
-  .message-followup {
-    margin-left: var(--spacing-md);
-    margin-bottom: var(--spacing-md);
-  }
-
-  .msg-kvps {
-    display: flex;
-    flex-direction: column;
-    border-collapse: separate;
-    border-spacing: 0 0.5rem;
-  }
-
-  .msg-kvps tr {
-    display: flex;
-    flex-direction: column;
-    margin-top: 0.3rem;
-    padding-bottom: 0;
-  }
-
-  .msg-kvps th,
-  .msg-kvps td {
-    display: block;
-    width: 100%;
-    text-align: left;
-    border-bottom: none;
-    padding: 0.25rem 0;
-    padding-left: 0 !important;
-  }
-
-  .msg-kvps th {
-    color: var(--color-primary);
-    margin-bottom: 0.25rem;
-  }
-
-  .kvps-val {
-    margin: 0 0 0.4rem 0;
-  }
-
+  
   /* Responsive tiles for mobile */
   .preview-section {
     grid-template-columns: repeat(auto-fill, minmax(90px, 1fr));
@@ -1598,7 +1557,6 @@
     font-size: 0.55rem;
     padding: 1px 6px;
   }
->>>>>>> 135291b5
 }
 
 @media (max-width: 640px) {
