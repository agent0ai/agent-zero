const settingsModalProxy = {
    isOpen: false,
    settings: {},
    resolvePromise: null,
    activeTab: 'agent', // Default tab
    provider: 'cloudflared',

    // Computed property for filtered sections
    get filteredSections() {
        if (!this.settings || !this.settings.sections) return [];
        const filteredSections = this.settings.sections.filter(section => section.tab === this.activeTab);

        // If no sections match the current tab (or all tabs are missing), show all sections
        if (filteredSections.length === 0) {
            return this.settings.sections;
        }

        return filteredSections;
    },

    // Switch tab method
    switchTab(tabName) {
        // Update our component state
        this.activeTab = tabName;

        // Update the store safely
        const store = Alpine.store('root');
        if (store) {
            store.activeTab = tabName;
        }

        localStorage.setItem('settingsActiveTab', tabName);

        // Auto-scroll active tab into view after a short delay to ensure DOM updates
        setTimeout(() => {
            const activeTab = document.querySelector('.settings-tab.active');
            if (activeTab) {
                activeTab.scrollIntoView({ behavior: 'smooth', block: 'nearest', inline: 'center' });
            }

            // When switching to the scheduler tab, initialize Flatpickr components
            if (tabName === 'scheduler') {
                console.log('Switching to scheduler tab, initializing Flatpickr');
                const schedulerElement = document.querySelector('[x-data="schedulerSettings"]');
                if (schedulerElement) {
                    const schedulerData = Alpine.$data(schedulerElement);
                    if (schedulerData) {
                        // Start polling
                        if (typeof schedulerData.startPolling === 'function') {
                            schedulerData.startPolling();
                        }

                        // Initialize Flatpickr if editing or creating
                        if (typeof schedulerData.initFlatpickr === 'function') {
                            // Check if we're creating or editing and initialize accordingly
                            if (schedulerData.isCreating) {
                                schedulerData.initFlatpickr('create');
                            } else if (schedulerData.isEditing) {
                                schedulerData.initFlatpickr('edit');
                            }
                        }

                        // Force an immediate fetch
                        if (typeof schedulerData.fetchTasks === 'function') {
                            schedulerData.fetchTasks();
                        }
                    }
                }
            }

            // When switching to the tunnel tab, initialize tunnelSettings
            if (tabName === 'tunnel') {
                console.log('Switching to tunnel tab, initializing tunnelSettings');
                const tunnelElement = document.querySelector('[x-data="tunnelSettings"]');
                if (tunnelElement) {
                    const tunnelData = Alpine.$data(tunnelElement);
                    if (tunnelData && typeof tunnelData.checkTunnelStatus === 'function') {
                        // Check tunnel status
                        tunnelData.checkTunnelStatus();
                    }
                }
            }
        }, 10);
    },

    async openModal() {
        console.log('Settings modal opening');
        const modalEl = document.getElementById('settingsModal');
        const modalAD = Alpine.$data(modalEl);

        // First, ensure the store is updated properly
        const store = Alpine.store('root');
        if (store) {
            // Set isOpen first to ensure proper state
            store.isOpen = true;
        }

        //get settings from backend
        try {
            const set = await sendJsonData("/settings_get", null);

            // First load the settings data without setting the active tab
            const settings = {
                "title": "Settings",
                "buttons": [
                    {
                        "id": "save",
                        "title": "Save",
                        "classes": "btn btn-ok"
                    },
                    {
                        "id": "cancel",
                        "title": "Cancel",
                        "type": "secondary",
                        "classes": "btn btn-cancel"
                    }
                ],
                "sections": set.settings.sections
            }

            // Update modal data
            modalAD.isOpen = true;
            modalAD.settings = settings;

            // Now set the active tab after the modal is open
            // This ensures Alpine reactivity works as expected
            setTimeout(() => {
                // Get stored tab or default to 'agent'
                const savedTab = localStorage.getItem('settingsActiveTab') || 'agent';
                console.log(`Setting initial tab to: ${savedTab}`);

                // Directly set the active tab
                modalAD.activeTab = savedTab;

                // Also update the store
                if (store) {
                    store.activeTab = savedTab;
                }

                localStorage.setItem('settingsActiveTab', savedTab);

                // Add a small delay *after* setting the tab to ensure scrolling works
                setTimeout(() => {
                    const activeTabElement = document.querySelector('.settings-tab.active');
                    if (activeTabElement) {
                        activeTabElement.scrollIntoView({ behavior: 'smooth', block: 'nearest', inline: 'center' });
                    }
                    // Debug log
                    const schedulerTab = document.querySelector('.settings-tab[title="Task Scheduler"]');
                    console.log(`Current active tab after direct set: ${modalAD.activeTab}`);
                    console.log('Scheduler tab active after direct initialization?',
                        schedulerTab && schedulerTab.classList.contains('active'));

                    // Explicitly start polling if we're on the scheduler tab
                    if (modalAD.activeTab === 'scheduler') {
                        console.log('Settings opened directly to scheduler tab, initializing polling');
                        const schedulerElement = document.querySelector('[x-data="schedulerSettings"]');
                        if (schedulerElement) {
                            const schedulerData = Alpine.$data(schedulerElement);
                            if (schedulerData && typeof schedulerData.startPolling === 'function') {
                                schedulerData.startPolling();
                                // Also force an immediate fetch
                                if (typeof schedulerData.fetchTasks === 'function') {
                                    schedulerData.fetchTasks();
                                }
                            }
                        }
                    }
                }, 10); // Small delay just for scrolling

            }, 5); // Keep a minimal delay for modal opening reactivity

            // Add a watcher to disable the Save button when a task is being created or edited
            const schedulerComponent = document.querySelector('[x-data="schedulerSettings"]');
            if (schedulerComponent) {
                // Watch for changes to the scheduler's editing state
                const checkSchedulerEditingState = () => {
                    const schedulerData = Alpine.$data(schedulerComponent);
                    if (schedulerData) {
                        // If we're on the scheduler tab and creating/editing a task, disable the Save button
                        const saveButton = document.querySelector('.modal-footer button.btn-ok');
                        if (saveButton && modalAD.activeTab === 'scheduler' &&
                            (schedulerData.isCreating || schedulerData.isEditing)) {
                            saveButton.disabled = true;
                            saveButton.classList.add('btn-disabled');
                        } else if (saveButton) {
                            saveButton.disabled = false;
                            saveButton.classList.remove('btn-disabled');
                        }
                    }
                };

                // Add a mutation observer to detect changes in the scheduler component's state
                const observer = new MutationObserver(checkSchedulerEditingState);
                observer.observe(schedulerComponent, { attributes: true, subtree: true, childList: true });

                // Also watch for tab changes to update button state
                modalAD.$watch('activeTab', checkSchedulerEditingState);

                // Initial check
                setTimeout(checkSchedulerEditingState, 100);
            }

            return new Promise(resolve => {
                this.resolvePromise = resolve;
            });

        } catch (e) {
            window.toastFetchError("Error getting settings", e)
        }
    },

    async handleButton(buttonId) {
        if (buttonId === 'save') {

            const modalEl = document.getElementById('settingsModal');
            const modalAD = Alpine.$data(modalEl);
            try {
                resp = await window.sendJsonData("/settings_set", modalAD.settings);
            } catch (e) {
                window.toastFetchError("Error saving settings", e)
                return
            }
            document.dispatchEvent(new CustomEvent('settings-updated', { detail: resp.settings }));
            this.resolvePromise({
                status: 'saved',
                data: resp.settings
            });
        } else if (buttonId === 'cancel') {
            this.handleCancel();
        }

        // Stop scheduler polling if it's running
        this.stopSchedulerPolling();

        // First update our component state
        this.isOpen = false;

        // Then safely update the store
        const store = Alpine.store('root');
        if (store) {
            // Use a slight delay to avoid reactivity issues
            setTimeout(() => {
                store.isOpen = false;
            }, 10);
        }
    },

    async handleCancel() {
        this.resolvePromise({
            status: 'cancelled',
            data: null
        });

        // Stop scheduler polling if it's running
        this.stopSchedulerPolling();

        // First update our component state
        this.isOpen = false;

        // Then safely update the store
        const store = Alpine.store('root');
        if (store) {
            // Use a slight delay to avoid reactivity issues
            setTimeout(() => {
                store.isOpen = false;
            }, 10);
        }
    },

    // Add a helper method to stop scheduler polling
    stopSchedulerPolling() {
        // Find the scheduler component and stop polling if it exists
        const schedulerElement = document.querySelector('[x-data="schedulerSettings"]');
        if (schedulerElement) {
            const schedulerData = Alpine.$data(schedulerElement);
            if (schedulerData && typeof schedulerData.stopPolling === 'function') {
                console.log('Stopping scheduler polling on modal close');
                schedulerData.stopPolling();
            }
        }
    },

    async handleFieldButton(field) {
        console.log(`Button clicked: ${field.id}`);

        if (field.id === "mcp_servers_config") {
            openModal("settings/mcp/client/mcp-servers.html");
        } else if (field.id === "backup_create") {
            openModal("settings/backup/backup.html");
        } else if (field.id === "backup_restore") {
            openModal("settings/backup/restore.html");
        } else if (field.id === "show_a2a_connection") {
            openModal("settings/external/a2a-connection.html");
<<<<<<< HEAD
        } else if (field.id === "user_management") {
            console.log('Opening User Management modal...');
            openModal("user-management/user-management-modal.html");
=======
        } else if (field.id === "external_api_examples") {
            openModal("settings/external/api-examples.html");
>>>>>>> 04a50df6
        }
    }
};


// function initSettingsModal() {

//     window.openSettings = function () {
//         proxy.openModal().then(result => {
//             console.log(result);  // This will log the result when the modal is closed
//         });
//     }

//     return proxy
// }


// document.addEventListener('alpine:init', () => {
//     Alpine.store('settingsModal', initSettingsModal());
// });

document.addEventListener('alpine:init', function () {
    // Initialize the root store first to ensure it exists before components try to access it
    Alpine.store('root', {
        activeTab: localStorage.getItem('settingsActiveTab') || 'agent',
        isOpen: false,

        toggleSettings() {
            this.isOpen = !this.isOpen;
        }
    });

    // Then initialize other Alpine components
    Alpine.data('settingsModal', function () {
        return {
            settingsData: {},
            filteredSections: [],
            activeTab: 'agent',
            isLoading: true,

            async init() {
                // Initialize with the store value
                this.activeTab = Alpine.store('root').activeTab || 'agent';

                // Watch store tab changes
                this.$watch('$store.root.activeTab', (newTab) => {
                    if (typeof newTab !== 'undefined') {
                        this.activeTab = newTab;
                        localStorage.setItem('settingsActiveTab', newTab);
                        this.updateFilteredSections();
                    }
                });

                // Load settings
                await this.fetchSettings();
                this.updateFilteredSections();
            },

            switchTab(tab) {
                // Update our component state
                this.activeTab = tab;

                // Update the store safely
                const store = Alpine.store('root');
                if (store) {
                    store.activeTab = tab;
                }
            },

            async fetchSettings() {
                try {
                    this.isLoading = true;
                    const response = await fetchApi('/api/settings_get', {
                        method: 'POST',
                        headers: {
                            'Content-Type': 'application/json'
                        }
                    });

                    if (response.ok) {
                        const data = await response.json();
                        if (data && data.settings) {
                            this.settingsData = data.settings;
                        } else {
                            console.error('Invalid settings data format');
                        }
                    } else {
                        console.error('Failed to fetch settings:', response.statusText);
                    }
                } catch (error) {
                    console.error('Error fetching settings:', error);
                } finally {
                    this.isLoading = false;
                }
            },

            updateFilteredSections() {
                // Filter sections based on active tab
                if (this.activeTab === 'agent') {
                    this.filteredSections = this.settingsData.sections?.filter(section =>
                        section.tab === 'agent'
                    ) || [];
                } else if (this.activeTab === 'external') {
                    this.filteredSections = this.settingsData.sections?.filter(section =>
                        section.tab === 'external'
                    ) || [];
                } else if (this.activeTab === 'developer') {
                    this.filteredSections = this.settingsData.sections?.filter(section =>
                        section.tab === 'developer'
                    ) || [];
                } else if (this.activeTab === 'mcp') {
                    this.filteredSections = this.settingsData.sections?.filter(section =>
                        section.tab === 'mcp'
                    ) || [];
                } else if (this.activeTab === 'backup') {
                    this.filteredSections = this.settingsData.sections?.filter(section =>
                        section.tab === 'backup'
                    ) || [];
                } else {
                    // For any other tab, show nothing since those tabs have custom UI
                    this.filteredSections = [];
                }
            },

            async saveSettings() {
                try {
                    // First validate
                    for (const section of this.settingsData.sections) {
                        for (const field of section.fields) {
                            if (field.required && (!field.value || field.value.trim() === '')) {
                                showToast(`${field.title} in ${section.title} is required`, 'error');
                                return;
                            }
                        }
                    }

                    // Prepare data
                    const formData = {};
                    for (const section of this.settingsData.sections) {
                        for (const field of section.fields) {
                            formData[field.id] = field.value;
                        }
                    }

                    // Send request
                    const response = await fetchApi('/api/settings_save', {
                        method: 'POST',
                        headers: {
                            'Content-Type': 'application/json'
                        },
                        body: JSON.stringify(formData)
                    });

                    if (response.ok) {
                        showToast('Settings saved successfully', 'success');
                        // Refresh settings
                        await this.fetchSettings();
                    } else {
                        const errorData = await response.json();
                        throw new Error(errorData.error || 'Failed to save settings');
                    }
                } catch (error) {
                    console.error('Error saving settings:', error);
                    showToast('Failed to save settings: ' + error.message, 'error');
                }
            },

            // Handle special button field actions
            handleFieldButton(field) {
                if (field.action === 'test_connection') {
                    this.testConnection(field);
                } else if (field.action === 'reveal_token') {
                    this.revealToken(field);
                } else if (field.action === 'generate_token') {
                    this.generateToken(field);
                } else {
                    console.warn('Unknown button action:', field.action);
                }
            },

            // Test API connection
            async testConnection(field) {
                try {
                    field.testResult = 'Testing...';
                    field.testStatus = 'loading';

                    // Find the API key field
                    let apiKey = '';
                    for (const section of this.settingsData.sections) {
                        for (const f of section.fields) {
                            if (f.id === field.target) {
                                apiKey = f.value;
                                break;
                            }
                        }
                    }

                    if (!apiKey) {
                        throw new Error('API key is required');
                    }

                    // Send test request
                    const response = await fetchApi('/api/test_connection', {
                        method: 'POST',
                        headers: {
                            'Content-Type': 'application/json'
                        },
                        body: JSON.stringify({
                            service: field.service,
                            api_key: apiKey
                        })
                    });

                    const data = await response.json();

                    if (response.ok && data.success) {
                        field.testResult = 'Connection successful!';
                        field.testStatus = 'success';
                    } else {
                        throw new Error(data.error || 'Connection failed');
                    }
                } catch (error) {
                    console.error('Connection test failed:', error);
                    field.testResult = `Failed: ${error.message}`;
                    field.testStatus = 'error';
                }
            },

            // Reveal token temporarily
            revealToken(field) {
                // Find target field
                for (const section of this.settingsData.sections) {
                    for (const f of section.fields) {
                        if (f.id === field.target) {
                            // Toggle field type
                            f.type = f.type === 'password' ? 'text' : 'password';

                            // Update button text
                            field.value = f.type === 'password' ? 'Show' : 'Hide';

                            break;
                        }
                    }
                }
            },

            // Generate random token
            generateToken(field) {
                // Find target field
                for (const section of this.settingsData.sections) {
                    for (const f of section.fields) {
                        if (f.id === field.target) {
                            // Generate random token
                            const chars = 'ABCDEFGHIJKLMNOPQRSTUVWXYZabcdefghijklmnopqrstuvwxyz0123456789';
                            let token = '';
                            for (let i = 0; i < 32; i++) {
                                token += chars.charAt(Math.floor(Math.random() * chars.length));
                            }

                            // Set field value
                            f.value = token;
                            break;
                        }
                    }
                }
            },

            closeModal() {
                // Stop scheduler polling before closing the modal
                const schedulerElement = document.querySelector('[x-data="schedulerSettings"]');
                if (schedulerElement) {
                    const schedulerData = Alpine.$data(schedulerElement);
                    if (schedulerData && typeof schedulerData.stopPolling === 'function') {
                        console.log('Stopping scheduler polling on modal close');
                        schedulerData.stopPolling();
                    }
                }

                this.$store.root.isOpen = false;
            }
        };
    });
});

// Show toast notification - now uses new notification system
function showToast(message, type = 'info') {
    // Use new frontend notification system based on type
    if (window.Alpine && window.Alpine.store && window.Alpine.store('notificationStore')) {
        const store = window.Alpine.store('notificationStore');
        switch (type.toLowerCase()) {
            case 'error':
                return store.frontendError(message, "Settings", 5);
            case 'success':
                return store.frontendInfo(message, "Settings", 3);
            case 'warning':
                return store.frontendWarning(message, "Settings", 4);
            case 'info':
            default:
                return store.frontendInfo(message, "Settings", 3);
        }
    } else {
        // Fallback if Alpine/store not ready
        console.log(`SETTINGS ${type.toUpperCase()}: ${message}`);
        return null;
    }
}<|MERGE_RESOLUTION|>--- conflicted
+++ resolved
@@ -292,14 +292,11 @@
             openModal("settings/backup/restore.html");
         } else if (field.id === "show_a2a_connection") {
             openModal("settings/external/a2a-connection.html");
-<<<<<<< HEAD
         } else if (field.id === "user_management") {
             console.log('Opening User Management modal...');
             openModal("user-management/user-management-modal.html");
-=======
         } else if (field.id === "external_api_examples") {
             openModal("settings/external/api-examples.html");
->>>>>>> 04a50df6
         }
     }
 };
