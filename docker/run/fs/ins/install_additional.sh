#!/bin/bash

# install playwright - moved to install A0
# bash /ins/install_playwright.sh "$@"

# searxng - moved to base image
<<<<<<< HEAD
# bash /ins/install_searxng.sh "$@"

#TODO : move to base image

apt-get update
apt-get install -y --fix-missing --no-install-recommends \
    tesseract-ocr-all poppler-utils
=======
# bash /ins/install_searxng.sh "$@"
>>>>>>> 1f33bfcd
<|MERGE_RESOLUTION|>--- conflicted
+++ resolved
@@ -4,14 +4,5 @@
 # bash /ins/install_playwright.sh "$@"
 
 # searxng - moved to base image
-<<<<<<< HEAD
-# bash /ins/install_searxng.sh "$@"
 
-#TODO : move to base image
-
-apt-get update
-apt-get install -y --fix-missing --no-install-recommends \
-    tesseract-ocr-all poppler-utils
-=======
-# bash /ins/install_searxng.sh "$@"
->>>>>>> 1f33bfcd
+# bash /ins/install_searxng.sh "$@"