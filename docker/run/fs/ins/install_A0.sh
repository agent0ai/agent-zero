#!/bin/bash
set -e

# Exit immediately if a command exits with a non-zero status.
# set -e

# branch from parameter
if [ -z "$1" ]; then
    echo "Error: Branch parameter is empty. Please provide a valid branch name."
    exit 1
fi
BRANCH="$1"

git clone -b "$BRANCH" "https://github.com/frdel/agent-zero" "/git/agent-zero" || {
    echo "CRITICAL ERROR: Failed to clone repository. Branch: $BRANCH"
    exit 1
}

. "/ins/setup_venv.sh" "$@"

# moved to base image
# # Ensure the virtual environment and pip setup
# pip install --upgrade pip ipython requests
# # Install some packages in specific variants
# pip install torch --index-url https://download.pytorch.org/whl/cpu

# Install remaining A0 python packages
uv pip install -r /git/agent-zero/requirements.txt

<<<<<<< HEAD
uv pip install litellm==1.72.4


python -c "import mcp; from mcp import ClientSession; print(f'DEBUG: mcp and mcp.ClientSession imported successfully after requirements.txt. mcp path: {mcp.__file__}')" || {
    echo "CRITICAL ERROR: mcp package or mcp.ClientSession not found or failed to import after requirements.txt processing."
}

=======
>>>>>>> 84bf8b24
# install playwright
bash /ins/install_playwright.sh "$@"

# Preload A0
python /git/agent-zero/preload.py --dockerized=true<|MERGE_RESOLUTION|>--- conflicted
+++ resolved
@@ -27,16 +27,6 @@
 # Install remaining A0 python packages
 uv pip install -r /git/agent-zero/requirements.txt
 
-<<<<<<< HEAD
-uv pip install litellm==1.72.4
-
-
-python -c "import mcp; from mcp import ClientSession; print(f'DEBUG: mcp and mcp.ClientSession imported successfully after requirements.txt. mcp path: {mcp.__file__}')" || {
-    echo "CRITICAL ERROR: mcp package or mcp.ClientSession not found or failed to import after requirements.txt processing."
-}
-
-=======
->>>>>>> 84bf8b24
 # install playwright
 bash /ins/install_playwright.sh "$@"
 
