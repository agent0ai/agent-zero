--- conflicted
+++ resolved
@@ -41,12 +41,7 @@
     # Show vision tools only if "Supports Vision" is enabled
     # "Supports Vision" is the master switch for all vision functionality
     if agent.config.chat_model.vision:
-<<<<<<< HEAD
-        prompt += '\n\n' + agent.read_prompt("agent.system.tools_vision.md")
-    
-=======
         prompt += "\n\n" + agent.read_prompt("agent.system.tools_vision.md")
->>>>>>> 2b7b1ac6
     return prompt
 
 
