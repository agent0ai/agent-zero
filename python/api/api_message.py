--- conflicted
+++ resolved
@@ -34,9 +34,6 @@
         message = input.get("message", "")
         attachments = input.get("attachments", [])
         lifetime_hours = input.get("lifetime_hours", 24)  # Default 24 hours
-<<<<<<< HEAD
-        project = input.get("project", None)  # Optional project name
-=======
         project_name = input.get("project_name", None)
         agent_profile = input.get("agent_profile", None)
         
@@ -44,7 +41,6 @@
         override_settings = {}
         if agent_profile:
             override_settings["agent_profile"] = agent_profile
->>>>>>> 265e31e4
 
         if not message:
             return Response('{"error": "Message is required"}', status=400, mimetype="application/json")
@@ -80,15 +76,18 @@
 
         # Get or create context
         if context_id:
-            if agent_profile:
-                return Response('{"error": "Cannot override agent profile on existing context"}', status=400, mimetype="application/json")
             context = AgentContext.use(context_id)
             if not context:
                 return Response('{"error": "Context not found"}', status=404, mimetype="application/json")
 
+            # Validation: if agent profile is provided, it must match the exising
+            if agent_profile and context.agent0.config.profile != agent_profile:
+                return Response('{"error": "Cannot override agent profile on existing context"}', status=400, mimetype="application/json")
+            
+
             # Validation: if project is provided but context already has different project
             existing_project = context.get_data(projects.CONTEXT_DATA_KEY_PROJECT)
-            if project and existing_project and existing_project != project:
+            if project_name and existing_project and existing_project != project_name:
                 return Response('{"error": "Project can only be set on first message"}', status=400, mimetype="application/json")
         else:
             config = initialize_agent(override_settings=override_settings)
@@ -110,9 +109,9 @@
                     )
 
             # Activate project if provided
-            if project:
+            if project_name:
                 try:
-                    projects.activate_project(context_id, project)
+                    projects.activate_project(context_id, project_name)
                 except Exception as e:
                     return Response(f'{{"error": "Failed to activate project: {str(e)}"}}', status=400, mimetype="application/json")
 
