import os
import re
from typing import override
from python.helpers.api import ApiHandler
from python.helpers import files
from flask import Request, Response, send_file


class ImageGet(ApiHandler):
<<<<<<< HEAD
=======

>>>>>>> 2fcc8ec8
    @classmethod
    def get_methods(cls) -> list[str]:
        return ["GET"]

<<<<<<< HEAD
    @classmethod
    def requires_auth(cls) -> bool:
        return False

=======
>>>>>>> 2fcc8ec8
    async def process(self, input: dict, request: Request) -> dict | Response:
        # input data
        path = input.get("path", request.args.get("path", ""))
        if not path:
            raise ValueError("No path provided")

        # check if path is within base directory
        if not files.is_in_base_dir(path):
            raise ValueError("Path is outside of allowed directory")

        # check if file has an image extension
        # list of allowed image extensions
        allowed_extensions = [".jpg", ".jpeg", ".png", ".gif", ".bmp", ".webp", ".svg"]
        # get file extension
        file_ext = os.path.splitext(path)[1].lower()
        if file_ext not in allowed_extensions:
            raise ValueError(
                f"File type not allowed. Allowed types: {', '.join(allowed_extensions)}"
            )

        # check if file exists
        if not os.path.exists(path):
            raise ValueError("File not found")

        # send file
        return send_file(path)<|MERGE_RESOLUTION|>--- conflicted
+++ resolved
@@ -7,21 +7,14 @@
 
 
 class ImageGet(ApiHandler):
-<<<<<<< HEAD
-=======
-
->>>>>>> 2fcc8ec8
     @classmethod
     def get_methods(cls) -> list[str]:
         return ["GET"]
 
-<<<<<<< HEAD
     @classmethod
     def requires_auth(cls) -> bool:
         return False
 
-=======
->>>>>>> 2fcc8ec8
     async def process(self, input: dict, request: Request) -> dict | Response:
         # input data
         path = input.get("path", request.args.get("path", ""))
