--- conflicted
+++ resolved
@@ -1,25 +1,19 @@
 import os
 import concurrent.futures
-<<<<<<< HEAD
 from python.helpers.tool import Tool, Response
 from python.helpers import files
 from python.helpers import perplexity_search, duckduckgo_search
+from python.helpers.print_style import PrintStyle  # Retain new import from main branch
 from . import memory_tool
-=======
-
-from python.helpers.tool import Tool, Response
-from python.helpers import files
-from python.helpers.print_style import PrintStyle
->>>>>>> 35267ecf
 
 class Knowledge(Tool):
     def execute(self, question="", **kwargs):
         with concurrent.futures.ThreadPoolExecutor() as executor:
             # Schedule the different searches to be run in parallel
             if os.getenv("API_KEY_PERPLEXITY"):
-<<<<<<< HEAD
                 perplexity_future = executor.submit(perplexity_search.perplexity_search, question)
             else:
+                PrintStyle.hint("No API key provided for Perplexity. Skipping Perplexity search.")
                 perplexity_future = None
 
             duckduckgo_future = executor.submit(duckduckgo_search.search, question)
@@ -32,9 +26,11 @@
             memory_result = memory_future.result()
             wikipedia_result = wikipedia_future.result()
 
-        msg = files.read_file("prompts/tool.knowledge.response.md",
-                              online_sources=perplexity_result + "\n\n" + str(duckduckgo_result) + "\n\n" + wikipedia_result,
-                              memory=memory_result)
+        msg = files.read_file(
+            "prompts/tool.knowledge.response.md",
+            online_sources=perplexity_result + "\n\n" + str(duckduckgo_result) + "\n\n" + wikipedia_result,
+            memory=memory_result
+        )
 
         if self.agent.handle_intervention(msg):  # wait for intervention and handle it, if paused
             pass
@@ -56,30 +52,4 @@
     except wikipedia.exceptions.PageError:
         return "Page not found."
     except Exception as e:
-        return f"An error occurred: {str(e)}"
-=======
-                perplexity = executor.submit(perplexity_search.perplexity_search, question)
-            else: 
-                PrintStyle.hint("No API key provided for Perplexity. Skipping Perplexity search.")
-                perplexity = None
-                
-
-            # duckduckgo search
-            duckduckgo = executor.submit(duckduckgo_search.search, question)
-
-            # memory search
-            future_memory = executor.submit(memory_tool.search, self.agent, question)
-
-            # Wait for both functions to complete
-            perplexity_result = (perplexity.result() if perplexity else "") or ""
-            duckduckgo_result = duckduckgo.result()
-            memory_result = future_memory.result()
-
-        msg = files.read_file("prompts/tool.knowledge.response.md", 
-                              online_sources = perplexity_result + "\n\n" + str(duckduckgo_result),
-                              memory = memory_result )
-
-        if self.agent.handle_intervention(msg): pass # wait for intervention and handle it, if paused
-
-        return Response(message=msg, break_loop=False)
->>>>>>> 35267ecf
+        return f"An error occurred: {str(e)}"