import mimetypes
import os
import asyncio
import aiohttp
import json

from python.helpers.vector_db import VectorDB

os.environ["USER_AGENT"] = "@mixedbread-ai/unstructured"  # noqa E402
from langchain_unstructured import UnstructuredLoader  # noqa E402

from urllib.parse import urlparse
from typing import Callable, Sequence, List, Optional, Tuple
from datetime import datetime

from langchain_community.document_loaders import AsyncHtmlLoader
from langchain_community.document_loaders.text import TextLoader
from langchain_community.document_loaders.pdf import PyMuPDFLoader
from langchain_community.document_transformers import MarkdownifyTransformer
from langchain_community.document_loaders.parsers.images import TesseractBlobParser

from langchain_core.documents import Document
from langchain.schema import SystemMessage, HumanMessage

from python.helpers.print_style import PrintStyle
from python.helpers import files, errors
from agent import Agent

from langchain.text_splitter import RecursiveCharacterTextSplitter


DEFAULT_SEARCH_THRESHOLD = 0.5


class DocumentQueryStore:
    """
    FAISS Store for document query results.
    Manages documents identified by URI for storage, retrieval, and searching.
    """

    # Default chunking parameters
    DEFAULT_CHUNK_SIZE = 1000
    DEFAULT_CHUNK_OVERLAP = 100

    # Cache for initialized stores
    _stores: dict[str, "DocumentQueryStore"] = {}

    @staticmethod
    def get(agent: Agent):
        """Create a DocumentQueryStore instance for the specified agent."""
        if not agent or not agent.config:
            raise ValueError("Agent and agent config must be provided")

        # Initialize store
        store = DocumentQueryStore(agent)
        return store

    def __init__(
        self,
        agent: Agent,
    ):
        """Initialize a DocumentQueryStore instance."""
        self.agent = agent
        self.vector_db: VectorDB | None = None

    @staticmethod
    def normalize_uri(uri: str) -> str:
        """
        Normalize a document URI to ensure consistent lookup.

        Args:
            uri: The URI to normalize

        Returns:
            Normalized URI
        """
        # Convert to lowercase
        normalized = uri.strip()  # uri.lower()

        # Parse the URL to get scheme
        parsed = urlparse(normalized)
        scheme = parsed.scheme or "file"

        # Normalize based on scheme
        if scheme == "file":
            path = files.fix_dev_path(
                normalized.removeprefix("file://").removeprefix("file:")
            )
            normalized = f"file://{path}"

        elif scheme in ["http", "https"]:
            # Always use https for web URLs
            normalized = normalized.replace("http://", "https://")

        return normalized

    def init_vector_db(self):
        return VectorDB(self.agent, cache=True)

    async def add_document(
        self, text: str, document_uri: str, metadata: dict | None = None
    ) -> tuple[bool, list[str]]:
        """
        Add a document to the store with the given URI.

        Args:
            text: The document text content
            document_uri: The URI that uniquely identifies this document
            metadata: Optional metadata for the document

        Returns:
            True if successful, False otherwise
        """
        # Normalize the URI
        document_uri = self.normalize_uri(document_uri)

        # Delete existing document if it exists to avoid duplicates
        await self.delete_document(document_uri)

        # Initialize metadata
        doc_metadata = metadata or {}
        doc_metadata["document_uri"] = document_uri
        doc_metadata["timestamp"] = datetime.now().strftime("%Y-%m-%d %H:%M:%S")

        # Split text into chunks
        text_splitter = RecursiveCharacterTextSplitter(
            chunk_size=self.DEFAULT_CHUNK_SIZE, chunk_overlap=self.DEFAULT_CHUNK_OVERLAP
        )
        chunks = text_splitter.split_text(text)

        # Create documents
        docs = []
        for i, chunk in enumerate(chunks):
            chunk_metadata = doc_metadata.copy()
            chunk_metadata["chunk_index"] = i
            chunk_metadata["total_chunks"] = len(chunks)
            docs.append(Document(page_content=chunk, metadata=chunk_metadata))

        if not docs:
            PrintStyle.error(f"No chunks created for document: {document_uri}")
            return False, []

        try:
            # Initialize vector db if not already initialized
            if not self.vector_db:
                self.vector_db = self.init_vector_db()

            ids = await self.vector_db.insert_documents(docs)
            PrintStyle.standard(
                f"Added document '{document_uri}' with {len(docs)} chunks"
            )
            return True, ids
        except Exception as e:
            err_text = errors.format_error(e)
            PrintStyle.error(f"Error adding document '{document_uri}': {err_text}")
            return False, []

    async def get_document(self, document_uri: str) -> Optional[Document]:
        """
        Retrieve a document by its URI.

        Args:
            document_uri: The URI of the document to retrieve

        Returns:
            The complete document if found, None otherwise
        """

        # DB not initialized, no documents inside
        if not self.vector_db:
            return None

        # Normalize the URI
        document_uri = self.normalize_uri(document_uri)

        # Get all chunks for this document
        docs = await self._get_document_chunks(document_uri)
        if not docs:
            PrintStyle.error(f"Document not found: {document_uri}")
            return None

        # Combine chunks into a single document
        chunks = sorted(docs, key=lambda x: x.metadata.get("chunk_index", 0))
        full_content = "\n".join(chunk.page_content for chunk in chunks)

        # Use metadata from first chunk
        metadata = chunks[0].metadata.copy()
        metadata.pop("chunk_index", None)
        metadata.pop("total_chunks", None)

        return Document(page_content=full_content, metadata=metadata)

    async def _get_document_chunks(self, document_uri: str) -> List[Document]:
        """
        Get all chunks for a document.

        Args:
            document_uri: The URI of the document

        Returns:
            List of document chunks
        """

        # DB not initialized, no documents inside
        if not self.vector_db:
            return []

        # Normalize the URI
        document_uri = self.normalize_uri(document_uri)

        # get docs from vector db

        chunks = await self.vector_db.search_by_metadata(
            filter=f"document_uri == '{document_uri}'",
        )

        PrintStyle.standard(f"Found {len(chunks)} chunks for document: {document_uri}")
        return chunks

    async def document_exists(self, document_uri: str) -> bool:
        """
        Check if a document exists in the store.

        Args:
            document_uri: The URI of the document to check

        Returns:
            True if the document exists, False otherwise
        """

        # DB not initialized, no documents inside
        if not self.vector_db:
            return False

        # Normalize the URI
        document_uri = self.normalize_uri(document_uri)

        chunks = await self._get_document_chunks(document_uri)
        return len(chunks) > 0

    async def delete_document(self, document_uri: str) -> bool:
        """
        Delete a document from the store.

        Args:
            document_uri: The URI of the document to delete

        Returns:
            True if deleted, False if not found
        """

        # DB not initialized, no documents inside
        if not self.vector_db:
            return False

        # Normalize the URI
        document_uri = self.normalize_uri(document_uri)

        chunks = await self.vector_db.search_by_metadata(
            filter=f"document_uri == '{document_uri}'",
        )
        if not chunks:
            return False

        # Collect IDs to delete
        ids_to_delete = [chunk.metadata["id"] for chunk in chunks]

        # Delete from vector store
        if ids_to_delete:
            dels = await self.vector_db.delete_documents_by_ids(ids_to_delete)
            PrintStyle.standard(
                f"Deleted document '{document_uri}' with {len(dels)} chunks"
            )
            return True

        return False

    async def search_documents(
        self, query: str, limit: int = 10, threshold: float = 0.5, filter: str = ""
    ) -> List[Document]:
        """
        Search for documents similar to the query across the entire store.

        Args:
            query: The search query string
            limit: Maximum number of results to return
            threshold: Minimum similarity score threshold (0-1)

        Returns:
            List of matching documents
        """

        # DB not initialized, no documents inside
        if not self.vector_db:
            return []

        # Handle empty query
        if not query:
            return []

        # Perform search
        try:
            results = await self.vector_db.search_by_similarity_threshold(
                query=query, limit=limit, threshold=threshold, filter=filter
            )

            PrintStyle.standard(f"Search '{query}' returned {len(results)} results")
            return results
        except Exception as e:
            PrintStyle.error(f"Error searching documents: {str(e)}")
            return []

    async def search_document(
        self, document_uri: str, query: str, limit: int = 10, threshold: float = 0.5
    ) -> List[Document]:
        """
        Search for content within a specific document.

        Args:
            document_uri: The URI of the document to search within
            query: The search query string
            limit: Maximum number of results to return
            threshold: Minimum similarity score threshold (0-1)

        Returns:
            List of matching document chunks
        """
        return await self.search_documents(
            query, limit, threshold, f"document_uri == '{document_uri}'"
        )

    async def list_documents(self) -> List[str]:
        """
        Get a list of all document URIs in the store.

        Returns:
            List of document URIs
        """
        # DB not initialized, no documents inside
        if not self.vector_db:
            return []

        # Extract unique URIs
        uris = set()
        for doc in self.vector_db.db.get_all_docs().values():
            if isinstance(doc.metadata, dict):
                uri = doc.metadata.get("document_uri")
                if uri:
                    uris.add(uri)

        return sorted(list(uris))


class DocumentQueryHelper:

    def __init__(
        self, agent: Agent, progress_callback: Callable[[str], None] | None = None
    ):
        self.agent = agent
        self.store = DocumentQueryStore.get(agent)
        self.progress_callback = progress_callback or (lambda x: None)

    async def document_qa(
        self, document_uris: List[str], questions: Sequence[str]
    ) -> Tuple[bool, str]:
<<<<<<< HEAD
        self.progress_callback(f"Starting Q&A process")
        await self.agent.handle_intervention()

        # index document
        _ = await self.document_get_content(document_uri, True)
        await self.agent.handle_intervention()
=======
        self.progress_callback(
            f"Starting Q&A process for {len(document_uris)} documents"
        )

        # index documents
        await asyncio.gather(
            *[self.document_get_content(uri, True) for uri in document_uris]
        )
>>>>>>> 63b98451
        selected_chunks = {}
        for question in questions:
            self.progress_callback(f"Optimizing query: {question}")
            await self.agent.handle_intervention()
            human_content = f'Search Query: "{question}"'
            system_content = self.agent.parse_prompt(
                "fw.document_query.optmimize_query.md"
            )

            optimized_query = (
                await self.agent.call_utility_model(
                    system=system_content, message=human_content
                )
            ).strip()

<<<<<<< HEAD
            await self.agent.handle_intervention()
            self.progress_callback(f"Searching document with query: {optimized_query}")
=======
            self.progress_callback(f"Searching documents with query: {optimized_query}")

            normalized_uris = [self.store.normalize_uri(uri) for uri in document_uris]
            doc_filter = " or ".join(
                [f"document_uri == '{uri}'" for uri in normalized_uris]
            )
>>>>>>> 63b98451

            chunks = await self.store.search_documents(
                query=optimized_query,
                limit=100,
                threshold=DEFAULT_SEARCH_THRESHOLD,
                filter=doc_filter,
            )

            self.progress_callback(f"Found {len(chunks)} chunks")

            for chunk in chunks:
                selected_chunks[chunk.metadata["id"]] = chunk

        if not selected_chunks:
            self.progress_callback("No relevant content found in the documents")
            content = f"!!! No content found for documents: {json.dumps(document_uris)} matching queries: {json.dumps(questions)}"
            return False, content

        self.progress_callback(
            f"Processing {len(questions)} questions in context of {len(selected_chunks)} chunks"
        )
        await self.agent.handle_intervention()

        questions_str = "\n".join([f" *  {question}" for question in questions])
        content = "\n\n----\n\n".join(
            [chunk.page_content for chunk in selected_chunks.values()]
        )

        qa_system_message = self.agent.parse_prompt(
            "fw.document_query.system_prompt.md"
        )
        qa_user_message = f"# Document:\n{content}\n\n# Queries:\n{questions_str}"

        ai_response, _reasoning = await self.agent.call_chat_model(
            messages=[
                SystemMessage(content=qa_system_message),
                HumanMessage(content=qa_user_message),
            ]
        )

        self.progress_callback(f"Q&A process completed")

        return True, str(ai_response)

    async def document_get_content(
        self, document_uri: str, add_to_db: bool = False
    ) -> str:
        self.progress_callback(f"Fetching document content")
        await self.agent.handle_intervention()
        url = urlparse(document_uri)
        scheme = url.scheme or "file"
        mimetype, encoding = mimetypes.guess_type(document_uri)
        mimetype = mimetype or "application/octet-stream"

        if mimetype == "application/octet-stream":
            if url.scheme in ["http", "https"]:
                response: aiohttp.ClientResponse | None = None
                retries = 0
                last_error = ""
                while not response and retries < 3:
                    try:
                        async with aiohttp.ClientSession() as session:
                            response = await session.head(
                                document_uri,
                                timeout=aiohttp.ClientTimeout(total=2.0),
                                allow_redirects=True,
                            )
                            if response.status > 399:
                                raise Exception(response.status)
                            break
                    except Exception as e:
                        await asyncio.sleep(1)
                        last_error = str(e)
                    retries += 1
                    await self.agent.handle_intervention()

                if not response:
                    raise ValueError(
                        f"DocumentQueryHelper::document_get_content: Document fetch error: {document_uri} ({last_error})"
                    )

                mimetype = response.headers["content-type"]
                if "content-length" in response.headers:
                    content_length = (
                        float(response.headers["content-length"]) / 1024 / 1024
                    )  # MB
                    if content_length > 50.0:
                        raise ValueError(
                            f"Document content length exceeds max. 50MB: {content_length} MB ({document_uri})"
                        )
                if mimetype and "; charset=" in mimetype:
                    mimetype = mimetype.split("; charset=")[0]

        if scheme == "file":
            try:
                document_uri = files.fix_dev_path(url.path)
            except Exception as e:
                raise ValueError(f"Invalid document path '{url.path}'") from e

        if encoding:
            raise ValueError(
                f"Compressed documents are unsupported '{encoding}' ({document_uri})"
            )

        if mimetype == "application/octet-stream":
            raise ValueError(
                f"Unsupported document mimetype '{mimetype}' ({document_uri})"
            )

        # Use the store's normalization method
        document_uri_norm = self.store.normalize_uri(document_uri)

        await self.agent.handle_intervention()
        exists = await self.store.document_exists(document_uri_norm)
        document_content = ""
        if not exists:
            await self.agent.handle_intervention()
            if mimetype.startswith("image/"):
                document_content = self.handle_image_document(document_uri, scheme)
            elif mimetype == "text/html":
                document_content = self.handle_html_document(document_uri, scheme)
            elif mimetype.startswith("text/") or mimetype == "application/json":
                document_content = self.handle_text_document(document_uri, scheme)
            elif mimetype == "application/pdf":
                document_content = self.handle_pdf_document(document_uri, scheme)
            else:
                document_content = self.handle_unstructured_document(
                    document_uri, scheme
                )
            if add_to_db:
                self.progress_callback(f"Indexing document")
                await self.agent.handle_intervention()
                success, ids = await self.store.add_document(
                    document_content, document_uri_norm
                )
                if not success:
                    self.progress_callback(f"Failed to index document")
                    raise ValueError(
                        f"DocumentQueryHelper::document_get_content: Failed to index document: {document_uri_norm}"
                    )
                self.progress_callback(f"Indexed {len(ids)} chunks")
        else:
            await self.agent.handle_intervention()
            doc = await self.store.get_document(document_uri_norm)
            if doc:
                document_content = doc.page_content
            else:
                raise ValueError(
                    f"DocumentQueryHelper::document_get_content: Document not found: {document_uri_norm}"
                )
        return document_content

    def handle_image_document(self, document: str, scheme: str) -> str:
        return self.handle_unstructured_document(document, scheme)

    def handle_html_document(self, document: str, scheme: str) -> str:
        if scheme in ["http", "https"]:
            loader = AsyncHtmlLoader(web_path=document)
            parts: list[Document] = loader.load()
        elif scheme == "file":
            # Use RFC file operations instead of TextLoader
            file_content_bytes = files.read_file_bin(document)
            file_content = file_content_bytes.decode("utf-8")
            # Create Document manually since we're not using TextLoader
            parts = [Document(page_content=file_content, metadata={"source": document})]
        else:
            raise ValueError(f"Unsupported scheme: {scheme}")

        return "\n".join(
            [
                element.page_content
                for element in MarkdownifyTransformer().transform_documents(parts)
            ]
        )

    def handle_text_document(self, document: str, scheme: str) -> str:
        if scheme in ["http", "https"]:
            loader = AsyncHtmlLoader(web_path=document)
            elements: list[Document] = loader.load()
        elif scheme == "file":
            # Use RFC file operations instead of TextLoader
            file_content_bytes = files.read_file_bin(document)
            file_content = file_content_bytes.decode("utf-8")
            # Create Document manually since we're not using TextLoader
            elements = [
                Document(page_content=file_content, metadata={"source": document})
            ]
        else:
            raise ValueError(f"Unsupported scheme: {scheme}")

        return "\n".join([element.page_content for element in elements])

    def handle_pdf_document(self, document: str, scheme: str) -> str:
        temp_file_path = ""
        if scheme == "file":
            # Use RFC file operations to read the PDF file as binary
            file_content_bytes = files.read_file_bin(document)
            # Create a temporary file for PyMuPDFLoader since it needs a file path
            import tempfile

            with tempfile.NamedTemporaryFile(delete=False, suffix=".pdf") as temp_file:
                temp_file.write(file_content_bytes)
                temp_file_path = temp_file.name
        elif scheme in ["http", "https"]:
            # download the file from the web url to a temporary file using python libraries for downloading
            import requests
            import tempfile

            with tempfile.NamedTemporaryFile(delete=False, suffix=".pdf") as temp_file:
                response = requests.get(document, timeout=10.0)
                if response.status_code != 200:
                    raise ValueError(
                        f"DocumentQueryHelper::handle_pdf_document: Failed to download PDF from {document}: {response.status_code}"
                    )
                temp_file.write(response.content)
                temp_file_path = temp_file.name
        else:
            raise ValueError(f"Unsupported scheme: {scheme}")

        if not os.path.exists(temp_file_path):
            raise ValueError(
                f"DocumentQueryHelper::handle_pdf_document: Temporary file not found: {temp_file_path}"
            )

        try:
            try:
                loader = PyMuPDFLoader(
                    temp_file_path,
                    mode="single",
                    extract_tables="markdown",
                    extract_images=True,
                    images_inner_format="text",
                    images_parser=TesseractBlobParser(),
                    pages_delimiter="\n",
                )
                elements: list[Document] = loader.load()
                contents = "\n".join([element.page_content for element in elements])
            except Exception as e:
                PrintStyle.error(
                    f"DocumentQueryHelper::handle_pdf_document: Error loading with PyMuPDF: {e}"
                )
                contents = ""

            if not contents:
                import pdf2image
                import pytesseract

                PrintStyle.debug(
                    f"DocumentQueryHelper::handle_pdf_document: FALLBACK Converting PDF to images: {temp_file_path}"
                )

                # Convert PDF to images
                pages = pdf2image.convert_from_path(temp_file_path)  # type: ignore
                for page in pages:
                    contents += pytesseract.image_to_string(page) + "\n\n"

            return contents
        finally:
            os.unlink(temp_file_path)

    def handle_unstructured_document(self, document: str, scheme: str) -> str:
        elements: list[Document] = []
        if scheme in ["http", "https"]:
            # loader = UnstructuredURLLoader(urls=[document], mode="single")
            loader = UnstructuredLoader(
                web_url=document,
                mode="single",
                partition_via_api=False,
                # chunking_strategy="by_page",
                strategy="hi_res",
            )
            elements = loader.load()
        elif scheme == "file":
            # Use RFC file operations to read the file as binary
            file_content_bytes = files.read_file_bin(document)
            # Create a temporary file for UnstructuredLoader since it needs a file path
            import tempfile
            import os

            # Get file extension to preserve it for proper processing
            _, ext = os.path.splitext(document)
            with tempfile.NamedTemporaryFile(delete=False, suffix=ext) as temp_file:
                temp_file.write(file_content_bytes)
                temp_file_path = temp_file.name

            try:
                loader = UnstructuredLoader(
                    file_path=temp_file_path,
                    mode="single",
                    partition_via_api=False,
                    # chunking_strategy="by_page",
                    strategy="hi_res",
                )
                elements = loader.load()
            finally:
                # Clean up temporary file
                os.unlink(temp_file_path)
        else:
            raise ValueError(f"Unsupported scheme: {scheme}")

        return "\n".join([element.page_content for element in elements])<|MERGE_RESOLUTION|>--- conflicted
+++ resolved
@@ -363,23 +363,16 @@
     async def document_qa(
         self, document_uris: List[str], questions: Sequence[str]
     ) -> Tuple[bool, str]:
-<<<<<<< HEAD
-        self.progress_callback(f"Starting Q&A process")
-        await self.agent.handle_intervention()
-
-        # index document
-        _ = await self.document_get_content(document_uri, True)
-        await self.agent.handle_intervention()
-=======
         self.progress_callback(
             f"Starting Q&A process for {len(document_uris)} documents"
         )
+        await self.agent.handle_intervention()
 
         # index documents
         await asyncio.gather(
             *[self.document_get_content(uri, True) for uri in document_uris]
         )
->>>>>>> 63b98451
+        await self.agent.handle_intervention()
         selected_chunks = {}
         for question in questions:
             self.progress_callback(f"Optimizing query: {question}")
@@ -395,17 +388,13 @@
                 )
             ).strip()
 
-<<<<<<< HEAD
             await self.agent.handle_intervention()
-            self.progress_callback(f"Searching document with query: {optimized_query}")
-=======
             self.progress_callback(f"Searching documents with query: {optimized_query}")
 
             normalized_uris = [self.store.normalize_uri(uri) for uri in document_uris]
             doc_filter = " or ".join(
                 [f"document_uri == '{uri}'" for uri in normalized_uris]
             )
->>>>>>> 63b98451
 
             chunks = await self.store.search_documents(
                 query=optimized_query,
