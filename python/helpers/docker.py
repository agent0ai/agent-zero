--- conflicted
+++ resolved
@@ -5,100 +5,79 @@
 from typing import Dict, Optional
 import threading
 from python.helpers.files import get_abs_path
-from python.helpers.errors import format_error
-from python.helpers.print_style import PrintStyle
 
 class DockerContainerManager:
     def __init__(self, image: str, name: str, ports: Optional[Dict[str, int]] = None, volumes: Optional[Dict[str, Dict[str, str]]] = None):
+        self.client = docker.from_env()
         self.image = image
         self.name = name
         self.ports = ports
         self.volumes = volumes
-<<<<<<< HEAD
         self.container = None
         self.health_check_interval = 60  # Time in seconds between health checks
         self.running = True
 
-=======
-        self.init_docker()
-                
-    def init_docker(self):
-        self.client = None
-        while not self.client:
-            try:
-                self.client = docker.from_env()
-                self.container = None
-            except Exception as e:
-                err = format_error(e)
-                if ("ConnectionRefusedError(61," in err or "Error while fetching server API version" in err):
-                    PrintStyle.hint("Connection to Docker failed. Is docker or Docker Desktop running?") # hint for user
-                    PrintStyle.error(err)
-                    time.sleep(5) # try again in 5 seconds
-                else: raise
-        return self.client
-                            
->>>>>>> 35267ecf
     def cleanup_container(self) -> None:
-        if self.container:
-            try:
+        try:
+            if self.container:
                 self.container.stop()
+                print(f"Stopped container: {self.container.id}")
                 self.container.remove()
-                print(f"Stopped and removed the container: {self.container.id}")
-            except Exception as e:
-                print(f"Failed to stop and remove the container: {e}")
-            finally:
-                self.running = False
+                print(f"Removed container: {self.container.id}")
+        except docker.errors.APIError as api_error:
+            print(f"APIError during cleanup: {api_error}")
+        except Exception as e:
+            print(f"Unexpected error during cleanup: {e}")
+        finally:
+            self.running = False
 
     def check_and_reconnect(self):
         try:
             if self.container and self.container.status != 'running':
-                print(f"Attempting to reconnect to container: {self.name}")
+                print(f"Restarting container: {self.name}")
                 self.container.start()
-                time.sleep(5)  # Allow time for the container to be ready
-                print(f"Reconnected to container: {self.name}")
+                time.sleep(5)
+                print(f"Successfully reconnected to container: {self.name}")
             elif not self.container:
-                print(f"No container found. Starting a new one.")
+                print("No container found. Starting a new one.")
                 self.start_container()
+        except docker.errors.APIError as api_error:
+            print(f"Failed to reconnect: Docker API error: {api_error}")
         except Exception as e:
-            print(f"Failed to reconnect to the container: {e}")
+            print(f"Failed to reconnect to container: {e}")
 
     def start_container(self) -> None:
-<<<<<<< HEAD
         try:
             existing_container = self.client.containers.get(self.name)
-        except NotFound:
-            existing_container = None
-=======
-        if not self.client: self.client = self.init_docker()
-        existing_container = None
-        for container in self.client.containers.list(all=True):
-            if container.name == self.name:
-                existing_container = container
-                break
->>>>>>> 35267ecf
-
-        if existing_container:
             if existing_container.status != 'running':
-                print(f"Starting existing container: {self.name} for safe code execution...")
+                print(f"Starting existing container: {self.name}")
                 existing_container.start()
                 self.container = existing_container
-                time.sleep(5)  # This helps to get SSH ready
+                time.sleep(2)
             else:
                 self.container = existing_container
-                print(f"Container with name '{self.name}' is already running with ID: {existing_container.id}")
-        else:
-            print(f"Initializing docker container {self.name} for safe code execution...")
-            self.container = self.client.containers.run(
-                self.image,
-                detach=True,
-                ports=self.ports,
-                name=self.name,
-                volumes=self.volumes,
-            )
-            atexit.register(self.cleanup_container)
-            print(f"Started container with ID: {self.container.id}")
-            time.sleep(10)  # This helps to get SSH ready
-            self.start_health_check_thread()
+                print(f"Container {self.name} is already running.")
+        except NotFound:
+            try:
+                print(f"Creating new container: {self.name}")
+                self.container = self.client.containers.run(
+                    self.image,
+                    detach=True,
+                    ports=self.ports,
+                    name=self.name,
+                    volumes=self.volumes,
+                )
+                print(f"Started new container with ID: {self.container.id}")
+            except docker.errors.ImageNotFound as inf:
+                print(f"Image not found: {inf}")
+            except docker.errors.APIError as api_error:
+                print(f"Docker API error: {api_error}")
+            except Exception as e:
+                print(f"Unexpected error when starting container: {e}")
+            finally:
+                atexit.register(self.cleanup_container)
+                time.sleep(5)
+                self.start_health_check_thread()
 
     def health_check(self):
         while self.running:
@@ -106,11 +85,13 @@
                 if self.container:
                     self.container.reload()
                     if self.container.status != 'running':
-                        print(f"Container {self.container.id} is not running, attempting to restart.")
+                        print(f"Container {self.container.id} not running, attempting restart.")
                         self.check_and_reconnect()
                 time.sleep(self.health_check_interval)
+            except docker.errors.APIError as api_error:
+                print(f"Docker API error during health check: {api_error}")
             except Exception as e:
-                print(f"Health check failed: {e}")
+                print(f"Unexpected error in health check: {e}")
                 time.sleep(self.health_check_interval)
 
     def start_health_check_thread(self):
